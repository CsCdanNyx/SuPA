--- conflicted
+++ resolved
@@ -57,6 +57,7 @@
 
 # The host and port SuPA is listening on.
 grpc_server_insecure_host=0.0.0.0
+grpc_server_insecure_host=0.0.0.0
 grpc_server_insecure_port=50051
 
 # The host and port the Requester Agent/PolyNSI is listening on.
@@ -74,7 +75,12 @@
 document_server_host=0.0.0.0
 document_server_port=4321
 
+## Topology refresh triggered by refresh document server page (ip:port/topology).
+document_server_host=0.0.0.0
+document_server_port=4321
+
 # Name of the domain SuPA is responsible for.
+domain=icairtest.org:2022
 domain=icairtest.org:2022
 
 # Name of the network SuPA is responsible for.
@@ -90,14 +96,11 @@
 # see src/supa/nrm/backend.py.
 # backend=aristaEOS4
 backend=yaml_topology_test
+# backend=aristaEOS4
+backend=yaml_topology_test
 
 # Set log level to DEBUG (default), INFO, WARNING, ERROR or CRITICAL
-<<<<<<< HEAD
 log_level=INFO
-=======
-# log_level=INFO
-log_level=DEBUG
->>>>>>> 8195f515
 
 # Time to wait in seconds before a Reserve call is timedout waiting for a ReserveCommit
 #reserve_timeout=120
@@ -125,11 +128,7 @@
 # Topology document meta data
 topology_name=example.domain topology
 # Healthcheck with call to Backend.topology() to assess NRM health
-<<<<<<< HEAD
 #healthcheck_with_topology=False
 
 # the interval between health checks of all active connections in the NRM
-#backend_health_check_interval=60
-=======
-#healthcheck_with_topology=True
->>>>>>> 8195f515
+#backend_health_check_interval=60