--- conflicted
+++ resolved
@@ -77,12 +77,7 @@
     pytest-cov
     pytest-xdist
     types-requests
-<<<<<<< HEAD
-=======
-    types-paramiko >= 3.0.0
-    types-pyyaml >= 6.0.12
-
->>>>>>> ff9f8e20
+    types-paramiko >=3.0.0
 doc =
     sphinx
     sphinx-rtd-theme
